import { DuplicateDetector } from '../duplicate-detector.js';
import { delay } from '../utils/delay.js';
import { nowUTC, toISOStringUTC, daysAgoUTC } from '../utilities/utc-time.js';
import { getXScrapingBrowserConfig } from '../utilities/browser-config.js';
import { createEnhancedLogger } from '../utilities/enhanced-logger.js';

/**
 * X (Twitter) scraping application orchestrator
 * Coordinates browser automation, content classification, and announcements
 */
export class ScraperApplication {
  constructor(dependencies) {
    this.browser = dependencies.browserService;
    this.classifier = dependencies.contentClassifier;
    this.announcer = dependencies.contentAnnouncer;
    this.config = dependencies.config;
    this.state = dependencies.stateManager;
    this.discord = dependencies.discordService;
    this.eventBus = dependencies.eventBus;
    this.authManager = dependencies.authManager;
    this.delay = dependencies.delay || delay;

    // Create enhanced logger for this module
    this.logger = createEnhancedLogger(
      'scraper',
      dependencies.logger,
      dependencies.debugManager,
      dependencies.metricsManager
    );

    // Scraper configuration
    this.xUser = this.config.getRequired('X_USER_HANDLE');
    this.twitterUsername = this.config.getRequired('TWITTER_USERNAME');
    this.twitterPassword = this.config.getRequired('TWITTER_PASSWORD');

    // Polling configuration
    this.minInterval = parseInt(this.config.get('X_QUERY_INTERVAL_MIN', '300000'), 10);
    this.maxInterval = parseInt(this.config.get('X_QUERY_INTERVAL_MAX', '600000'), 10);

    // State management - accept duplicateDetector dependency
    this.duplicateDetector =
      dependencies.duplicateDetector ||
      new DuplicateDetector(
        null, // Disable persistent storage - rely only on Discord history and in-memory caches
        dependencies.logger?.child({ service: 'DuplicateDetector' })
      );
    this.isRunning = false;
    this.timerId = null;
    this.currentSession = null;

    // Statistics
    this.stats = {
      totalRuns: 0,
      successfulRuns: 0,
      failedRuns: 0,
      totalTweetsFound: 0,
      totalTweetsAnnounced: 0,
      lastRunTime: null,
      lastError: null,
    };
    this.nextPollTimestamp = null;

    // Debug logging sampling configuration to prevent Discord spam
    this.debugSamplingRate = parseFloat(this.config.get('X_DEBUG_SAMPLING_RATE', '0.1')); // 10% default
    this.verboseLogSamplingRate = parseFloat(this.config.get('X_VERBOSE_LOG_SAMPLING_RATE', '0.05')); // 5% default
  }

  /**
   * Check if debug logging should be sampled to reduce Discord spam
   * @returns {boolean} True if debug logging should occur
   */
  shouldLogDebug() {
    return Math.random() < this.debugSamplingRate;
  }

  /**
   * Check if verbose logging should be sampled to reduce Discord spam
   * @returns {boolean} True if verbose logging should occur
   */
  shouldLogVerbose() {
    return Math.random() < this.verboseLogSamplingRate;
  }

  /**
   * Start X content monitoring
   * @returns {Promise<void>}
   */
  async start() {
    if (this.isRunning) {
      throw new Error('Scraper application is already running');
    }

    const operation = this.logger.startOperation('startScraperApplication', {
      xUser: this.xUser,
      pollingInterval: { min: this.minInterval, max: this.maxInterval },
    });

    try {
      operation.progress('Initializing browser for X scraping');
      await this.initializeBrowser();

      operation.progress('Performing initial authentication');
      await this.ensureAuthenticated();

      operation.progress('Initializing with recent content to prevent old announcements');
      await this.initializeRecentContent();

      operation.progress('Starting polling and health monitoring');
      this.startPolling();
      this.startHealthMonitoring();

      this.isRunning = true;

      // Emit start event
      this.eventBus.emit('scraper.started', {
        startTime: nowUTC(),
        xUser: this.xUser,
        pollingInterval: this.getNextInterval(),
      });

      return operation.success('X scraper application started successfully', {
        xUser: this.xUser,
        pollingIntervalMs: this.getNextInterval(),
      });
    } catch (error) {
      operation.error(error, 'Failed to start scraper application');
      await this.stop();
      throw error;
    }
  }

  /**
   * Stop X content monitoring
   * @returns {Promise<void>}
   */
  async stop() {
    if (!this.isRunning) {
      return;
    }

    const operation = this.logger.startOperation('stopScraperApplication', {
      isRunning: this.isRunning,
      stats: this.getStats(),
    });

    try {
      operation.progress('Stopping health monitoring');
      this.stopHealthMonitoring();

      operation.progress('Stopping polling timer');
      this.stopPolling();

      operation.progress('Closing browser session');
      await this.closeBrowser();

      this.isRunning = false;

      // Emit stop event
      this.eventBus.emit('scraper.stopped', {
        stopTime: nowUTC(),
        stats: this.getStats(),
      });

      operation.success('X scraper application stopped successfully', {
        finalStats: this.getStats(),
      });
    } catch (error) {
      operation.error(error, 'Error stopping scraper application');
      throw error;
    }
  }

  /**
   * Restart the scraper application with retry logic
   * @param {Object} options - Restart options
   * @param {number} options.maxRetries - Maximum restart attempts (default: 3)
   * @param {number} options.baseDelay - Base delay between restart attempts (default: 5000ms)
   * @returns {Promise<void>}
   */
  async restart(options = {}) {
    const { maxRetries = 3, baseDelay = 5000 } = options;

    const operation = this.logger.startOperation('restartScraperApplication', {
      maxRetries,
      baseDelay,
      currentStats: this.getStats(),
    });

    try {
      operation.progress('Stopping current scraper instance');
      await this.stop();

      for (let attempt = 1; attempt <= maxRetries; attempt++) {
        try {
          operation.progress(`Starting restart attempt ${attempt}/${maxRetries}`);
          await this.start();
          operation.success('X scraper application restarted successfully', {
            attempt,
            totalAttempts: maxRetries,
          });
          return;
        } catch (error) {
          operation.progress(`Restart attempt ${attempt} failed: ${error.message}`);

          if (attempt === maxRetries) {
            operation.error(
              new Error(`Scraper restart failed after ${maxRetries} attempts: ${error.message}`),
              `Failed to restart scraper after ${maxRetries} attempts`,
              { finalAttempt: attempt, originalError: error.message }
            );
            throw new Error(`Scraper restart failed after ${maxRetries} attempts: ${error.message}`);
          }

          const delay = baseDelay * Math.pow(2, attempt - 1);
          operation.progress(`Waiting ${delay}ms before next restart attempt`);
          await this.delay(delay);
        }
      }
    } catch (error) {
      operation.error(error, 'Restart operation failed');
      throw error;
    }
  }

  /**
   * Start periodic health monitoring with automatic recovery
   * @param {number} intervalMs - Health check interval in milliseconds (default: 300000 = 5 minutes)
   */
  startHealthMonitoring(intervalMs = 300000) {
    if (this.healthCheckInterval) {
      clearInterval(this.healthCheckInterval);
    }

    const operation = this.logger.startOperation('startHealthMonitoring', {
      intervalMs,
      intervalSeconds: intervalMs / 1000,
    });

    this.healthCheckInterval = setInterval(async () => {
      const healthOperation = this.logger.startOperation('performHealthCheck', {
        timestamp: nowUTC(),
      });

      try {
        const health = await this.performHealthCheck();
        if (health.errors.length === 0) {
          healthOperation.success('Health check passed', health);
        } else {
          healthOperation.error(
            new Error(`Health check found issues: ${health.errors.join(', ')}`),
            'Health check detected problems',
            health
          );
          await this.handleHealthCheckFailure(new Error(health.errors.join(', ')));
        }
      } catch (error) {
        healthOperation.error(error, 'Health check failed');
        await this.handleHealthCheckFailure(error);
      }
    }, intervalMs);

    operation.success('Health monitoring started', {
      intervalMs,
      intervalSeconds: intervalMs / 1000,
    });
  }

  /**
   * Stop health monitoring
   */
  stopHealthMonitoring() {
    if (this.healthCheckInterval) {
      clearInterval(this.healthCheckInterval);
      this.healthCheckInterval = null;

      const operation = this.logger.startOperation('stopHealthMonitoring', {});
      operation.success('Health monitoring stopped');
    }
  }

  /**
   * Perform health check on the scraper
   * @returns {Promise<Object>} Health check results
   */
  async performHealthCheck() {
    const health = {
      timestamp: nowUTC(),
      isRunning: this.isRunning,
      authenticated: false,
      browserHealthy: false,
      errors: [],
    };

    try {
      // Check if application is running
      if (!this.isRunning) {
        health.errors.push('Application not running');
        return health;
      }

      // Check browser health
      if (this.browser && this.browser.isHealthy && this.browser.isHealthy()) {
        health.browserHealthy = true;
      } else {
        health.errors.push('Browser not available or closed');
      }

      // Check authentication status
      if (health.browserHealthy) {
        try {
          const authStatus = await this.authManager.isAuthenticated();
          health.authenticated = authStatus;
          if (!authStatus) {
            health.errors.push('Authentication verification failed');
          }
        } catch (error) {
          health.errors.push(`Authentication check failed: ${error.message}`);
        }
      }
    } catch (error) {
      health.errors.push(`Health check error: ${error.message}`);
    }

    return health;
  }

  /**
   * Handle health check failure with automatic recovery
   * @param {Error} error - The health check error
   */
  async handleHealthCheckFailure(error) {
    const operation = this.logger.startOperation('handleHealthCheckFailure', {
      originalError: error.message,
    });

    try {
      operation.progress('Attempting automatic recovery via restart');
      await this.restart({ maxRetries: 2, baseDelay: 3000 });

      operation.success('Automatic recovery successful', {
        recoveryMethod: 'restart',
        maxRetries: 2,
      });
    } catch (recoveryError) {
      // Emit event for external monitoring
      this.eventBus.emit('scraper.recovery.failed', {
        originalError: error.message,
        recoveryError: recoveryError.message,
        timestamp: nowUTC(),
      });

      operation.error(recoveryError, 'Automatic recovery failed', {
        originalError: error.message,
        recoveryMethod: 'restart',
      });
    }
  }

  /**
   * Delay helper function
   * @param {number} ms - Milliseconds to delay
   * @returns {Promise<void>}
   */
  async delay(ms) {
    return new Promise(resolve => setTimeout(resolve, ms));
  }

  /**
   * Initialize browser for scraping
   * @returns {Promise<void>}
   */
  async initializeBrowser() {
    const operation = this.logger.startOperation('initializeBrowser', {
      headless: false,
    });

    try {
      const browserOptions = getXScrapingBrowserConfig({
        headless: false,
      });

      operation.progress('Launching browser with X scraping configuration');
      await this.browser.launch(browserOptions);

      const userAgent =
        'Mozilla/5.0 (Windows NT 10.0; Win64; x64) AppleWebKit/537.36 (KHTML, like Gecko) Chrome/91.0.4472.124 Safari/537.36';

      operation.progress('Setting user agent for stealth browsing');
      await this.browser.setUserAgent(userAgent);

      operation.success('Browser initialized for X scraping', {
        userAgent: `${userAgent.substring(0, 50)}...`,
      });
    } catch (error) {
      operation.error(error, 'Failed to initialize browser');
      throw error;
    }
  }

  /**
   * Close browser
   * @returns {Promise<void>}
   */
  async closeBrowser() {
    const operation = this.logger.startOperation('closeBrowser', {
      isRunning: this.browser.isRunning(),
    });

    try {
      if (this.browser.isRunning()) {
        operation.progress('Closing browser instance');
        await this.browser.close();
        operation.success('Browser closed successfully');
      } else {
        operation.success('Browser was not running, no action needed');
      }
    } catch (error) {
      operation.error(error, 'Failed to close browser');
      throw error;
    }
  }

  /**
   * Login to X (Twitter)
   * @returns {Promise<void>}
   */
  async loginToX() {
    const operation = this.logger.startOperation('loginToX', {
      xUser: this.xUser,
    });

    try {
      operation.progress('Delegating to AuthManager for X login');
      const result = await this.authManager.login();
      operation.success('X login completed via AuthManager');
      return result;
    } catch (error) {
      operation.error(error, 'X login failed');
      throw error;
    }
  }

  /**
   * Clicks the "Next" button during login
   * @returns {Promise<boolean>}
   */
  async clickNextButton() {
    return this.authManager.clickNextButton();
  }

  /**
   * Clicks the "Log in" button
   * @returns {Promise<boolean>}
   */
  async clickLoginButton() {
    return this.authManager.clickLoginButton();
  }

  /**
   * Start polling for new content
   */
  startPolling() {
    if (this.timerId) {
      this.stopPolling();
    }

    const runPolling = async () => {
      try {
        await this.pollXProfile();
        this.scheduleNextPoll();
      } catch (error) {
        this.logger.error('Error in polling cycle:', error);
        this.stats.failedRuns++;
        this.stats.lastError = error.message;

        // Emit error event
        this.eventBus.emit('scraper.error', {
          error,
          timestamp: nowUTC(),
          stats: this.getStats(),
        });

        // Schedule retry with exponential backoff
        this.scheduleRetry();
      }
    };

    // Start first poll immediately
    runPolling();
  }

  /**
   * Stop polling
   */
  stopPolling() {
    if (this.timerId) {
      clearTimeout(this.timerId);
      this.timerId = null;
      this.nextPollTimestamp = null;
    }
  }

  /**
   * Schedule next polling cycle
   */
  scheduleNextPoll() {
    const interval = this.getNextInterval();
    this.nextPollTimestamp = Date.now() + interval;
    this.timerId = setTimeout(async () => {
      if (!this.isRunning) {
        return;
      }
      try {
        await this.pollXProfile();
        this.scheduleNextPoll();
      } catch (error) {
        this.logger.error('Unhandled error in scheduled poll, rescheduling with retry:', error);
        this.scheduleRetry();
      }
    }, interval);

    this.logger.debug(`Next X poll scheduled in ${interval}ms`);
  }

  /**
   * Schedule retry after error
   */
  scheduleRetry() {
    const retryInterval = Math.min(this.maxInterval, this.minInterval * 2);
    this.nextPollTimestamp = Date.now() + retryInterval;
    this.timerId = setTimeout(async () => {
      if (!this.isRunning) {
        return;
      }
      try {
        await this.pollXProfile();
        this.scheduleNextPoll(); // Resume normal scheduling on success
      } catch (error) {
        this.logger.error('Unhandled error in scheduled retry, rescheduling:', error);
        this.scheduleRetry(); // Continue retry on failure
      }
    }, retryInterval);

    this.logger.info(`Retry scheduled in ${retryInterval}ms`);
  }

  /**
   * Get next polling interval with jitter
   * @returns {number} Interval in milliseconds
   */
  getNextInterval() {
    const jitter = Math.random() * 0.2 - 0.1; // ±10% jitter
    const baseInterval = this.minInterval + Math.random() * (this.maxInterval - this.minInterval);
    return Math.floor(baseInterval * (1 + jitter));
  }

  /**
   * Poll X profile for new content
   * @returns {Promise<void>}
   */
  async pollXProfile() {
    this.nextPollTimestamp = null;
    this.stats.totalRuns++;
    this.stats.lastRunTime = nowUTC();

    const operation = this.logger.startOperation('pollXProfile', {
      xUser: this.xUser,
      runNumber: this.stats.totalRuns,
    });

    try {
      const yesterday = daysAgoUTC(1);
      yesterday.toISOString().split('T')[0]; // Used for search URL generation

      operation.progress('Verifying authentication before polling');
      await this.verifyAuthentication();

<<<<<<< HEAD
      operation.progress('Using profile timeline approach (search disabled due to X.com restrictions)');
      // X.com now requires more complex authentication for search, so we use profile timeline
      // which provides both regular tweets and retweets in a single source
      await this.navigateToProfileTimeline(this.xUser);
=======
      operation.progress('Navigating to X search page');
      const searchUrl = this.generateSearchUrl(true);
      await this.browser.goto(searchUrl);

      operation.progress('Waiting for search results to load');
      // Wait for the primary column to load (same as profile timeline)
      await this.browser.waitForSelector('[data-testid="primaryColumn"]', { timeout: 10000 });

      operation.progress('Performing enhanced scrolling to load search results');
      // Use the same enhanced scrolling as retweet detection
      await this.performEnhancedScrolling();
>>>>>>> c2f33ae5

      operation.progress('Extracting tweets from profile timeline');
      const tweets = await this.extractTweets();
      this.stats.totalTweetsFound += tweets.length;

      operation.progress('Filtering for new tweets only');
      const newTweets = await this.filterNewTweets(tweets);

      operation.progress(`Processing ${newTweets.length} new tweets`);
      if (newTweets.length > 0) {
        for (const tweet of newTweets) {
          try {
            await this.processNewTweet(tweet);
            this.stats.totalTweetsAnnounced++;
          } catch (error) {
            this.logger.error(`Error processing tweet ${tweet.tweetID}:`, error);
          }
        }
      }

      this.stats.successfulRuns++;

      // Emit poll completion event
      this.eventBus.emit('scraper.poll.completed', {
        timestamp: nowUTC(),
        tweetsFound: tweets.length,
        newTweets: newTweets.length,
        stats: this.getStats(),
      });

      operation.progress('Enhanced retweet detection skipped (already included in profile timeline)');
      // Enhanced retweet detection is now redundant since profile timeline includes both tweets and retweets

      const nextInterval = this.getNextInterval();
      const nextRunTime = new Date(Date.now() + nextInterval);
      const nextRunTimeFormatted = nextRunTime.toISOString('en-US', {
        hour12: false,
        hour: '2-digit',
        minute: '2-digit',
        second: '2-digit',
      });

      operation.success('X profile polling completed successfully', {
        tweetsFound: tweets.length,
        newTweets: newTweets.length,
        nextRunInMs: nextInterval,
        nextRunTime: nextRunTimeFormatted,
      });

      if (nextInterval < 180000) {
        this.logger.info(
          `X scraper run finished. Next run in ~${Math.round(nextInterval / 1000)} seconds, at ${nextRunTimeFormatted}`
        );
      } else {
        this.logger.info(
          `X scraper run finished. Next run in ~${Math.round(nextInterval / 60000)} minutes, at ${nextRunTimeFormatted}`
        );
      }
    } catch (error) {
      operation.error(error, 'Error polling X profile', {
        xUser: this.xUser,
        runNumber: this.stats.totalRuns,
      });
      this.scheduleNextPoll();
      throw error;
    }
  }

  /**
   * Performs a separate check for retweets by navigating to the user's profile.
   * This is designed to catch retweets that might be missed by the standard search.
   * @returns {Promise<void>}
   */
  async performEnhancedRetweetDetection() {
    const operation = this.logger.startOperation('performEnhancedRetweetDetection', {
      xUser: this.xUser,
      retweetProcessingEnabled: this.shouldProcessRetweets(),
    });

    try {
      if (!this.shouldProcessRetweets()) {
        operation.success('Enhanced retweet detection skipped - retweet processing disabled');
        return;
      }

      operation.progress('Navigating to user profile timeline for retweet detection');
      await this.navigateToProfileTimeline(this.xUser);

      operation.progress('Extracting tweets from profile page');
      const tweets = await this.extractTweets();

      operation.progress(`Filtering ${tweets.length} potential retweets`);
      const newTweets = await this.filterNewTweets(tweets);

      operation.progress(`Processing ${newTweets.length} new tweets from enhanced detection`);
      let processedCount = 0;
      let skippedCount = 0;

      for (const tweet of newTweets) {
        // Reduce debug frequency for tweet checking
        if (this.shouldLogDebug()) {
          this.logger.debug(`Checking tweet ${tweet.tweetID}, category: ${tweet.tweetCategory}`);
        }
        if (await this.isNewContent(tweet)) {
          this.logger.info(`✅ Found new tweet to process: ${tweet.url} (${tweet.tweetCategory})`);
          await this.processNewTweet(tweet);
          this.stats.totalTweetsAnnounced++;
          processedCount++;
        } else {
          // Log filtered content with beginning of tweet text
          if (this.shouldLogVerbose()) {
            const contentPreview = tweet.text ? tweet.text.substring(0, 80) : 'No content';
            this.logger.debug(`Skipping old tweet ${tweet.tweetID} - "${contentPreview}..." (${tweet.tweetCategory})`);
          }
          skippedCount++;
        }
      }

      operation.success('Enhanced retweet detection completed', {
        totalTweetsFound: tweets.length,
        newTweetsFound: newTweets.length,
        tweetsProcessed: processedCount,
        tweetsSkipped: skippedCount,
      });
    } catch (error) {
      operation.error(error, 'Error during enhanced retweet detection', {
        note: 'This error is non-fatal and will not stop the main polling cycle',
      });
      // Do not rethrow, as a failure here should not stop the main polling cycle.
    }
  }

  /**
   * Extract tweets from current page
   * @returns {Promise<Array>} Array of tweet objects
   */
  async extractTweets() {
    const operation = this.logger.startOperation('extractTweets', {
      xUser: this.xUser,
      pageUrl: 'current_page',
    });

    const monitoredUser = this.xUser; // Pass the monitored user to browser context
    try {
      operation.progress('Executing tweet extraction script in browser context');
      const result = await this.browser.evaluate(monitoredUser => {
        /* eslint-disable no-undef */
        const tweets = [];

        // Try multiple selectors for tweet articles (X keeps changing these)
        const articleSelectors = [
          'article[data-testid="tweet"]',
          'article[role="article"]',
          'div[data-testid="cellInnerDiv"] article',
          'article',
          // Additional selectors for newer X.com layout
          '[data-testid="tweet"]',
          '[role="article"]',
          'div[data-testid="cellInnerDiv"]',
          'article[tabindex="-1"]',
          'div[aria-labelledby]',
        ];

        let articles = [];
        for (const selector of articleSelectors) {
          articles = document.querySelectorAll(selector);
          // Log via browser console for debugging extraction
          if (articles.length > 0) {
            // Selected working selector for extraction
            break;
          }
        }

        if (articles.length === 0) {
          // No articles found with any selector
          // Debug: Check what content is actually on the page
          const bodyText = document.body.innerText || '';
          // Debug page content for troubleshooting
          // Current page URL for debugging

          // Check for common X.com indicators
          const indicators = ['Sign up', 'Log in', "What's happening", 'Home', 'Timeline'];

          for (const indicator of indicators) {
            if (bodyText.includes(indicator)) {
              // Found page indicator for debugging
            }
          }

          return tweets;
        }

        // Processing articles for tweet extraction

        for (const article of articles) {
          try {
            // Extract tweet URL with multiple selectors
            const linkSelectors = [
              'a[href*="/status/"]',
              'time[datetime] + a',
              'a[role="link"][href*="/status/"]',
              // Additional selectors for newer layouts
              'time[datetime]',
              'time + a',
              'a[href*="status"]',
              '[data-testid="User-Name"] ~ * a[href*="/status/"]',
              'div a[href*="/status/"]',
            ];

            let tweetLink = null;
            let url = null;

            for (const selector of linkSelectors) {
              const element = article.querySelector(selector);
              if (element) {
                if (element.href && element.href.includes('/status/')) {
                  tweetLink = element;
                  url = element.href;
                  break;
                } else if (element.tagName === 'TIME' && element.parentElement && element.parentElement.href) {
                  // Handle time elements that are wrapped in links
                  tweetLink = element.parentElement;
                  url = element.parentElement.href;
                  break;
                }
              }
            }

            // Fallback: search for any link with /status/ in the article
            if (!tweetLink) {
              const allLinks = article.querySelectorAll('a[href*="/status/"]');
              if (allLinks.length > 0) {
                tweetLink = allLinks[0];
                url = tweetLink.href;
              }
            }

            if (!tweetLink || !url) {
              // No tweet link found in article
              continue;
            }

            const tweetIdMatch = url.match(/status\/(\d+)/);
            if (!tweetIdMatch) {
              continue;
            }

            const tweetID = tweetIdMatch[1];

            // Extract author username (not display name)
            let author = 'Unknown';

            // Method 1: Try to extract username from href attribute (most reliable)
            const userLinkSelectors = [
              '[data-testid="User-Name"] a[href^="/"]',
              '[data-testid="User-Names"] a[href^="/"]',
              'a[role="link"][href^="/"][href*="status"]',
              'a[href^="/"][href*="status"]',
            ];

            for (const selector of userLinkSelectors) {
              const linkElement = article.querySelector(selector);
              if (linkElement && linkElement.href) {
                const usernameMatch = linkElement.href.match(/\/([^/]+)\/status/);
                if (usernameMatch && usernameMatch[1]) {
                  author = usernameMatch[1];
                  break;
                }
              }
            }

            // Method 2: Try to extract from tweet URL as fallback
            if (author === 'Unknown' && url) {
              const urlUsernameMatch = url.match(/\/([^/]+)\/status/);
              if (urlUsernameMatch && urlUsernameMatch[1]) {
                author = urlUsernameMatch[1];
              }
            }

            // Method 3: Fallback to text content (display name) if username extraction fails
            if (author === 'Unknown') {
              const displayNameSelectors = [
                '[data-testid="User-Name"] a',
                '[data-testid="User-Names"] a',
                'a[role="link"][href^="/"]',
                'div[dir="ltr"] span',
              ];

              for (const selector of displayNameSelectors) {
                const authorElement = article.querySelector(selector);
                if (authorElement && authorElement.textContent.trim()) {
                  author = authorElement.textContent.trim();
                  break;
                }
              }
            }

            // Extract text content with multiple selectors
            const textSelectors = [
              '[data-testid="tweetText"]',
              '[lang] span',
              'div[dir="ltr"]',
              'span[dir="ltr"]',
              // Additional selectors for newer layouts
              '[data-testid="tweetText"] span',
              'div[lang] span',
              'div[lang]',
              'span[lang]',
              'div[data-testid="tweetText"]',
              // Fallback to any text in the article
              'div:not([data-testid="User-Name"]):not([data-testid="User-Names"]) span',
            ];

            let text = '';
            for (const selector of textSelectors) {
              const textElement = article.querySelector(selector);
              if (textElement && textElement.innerText && textElement.innerText.trim()) {
                text = textElement.innerText.trim();
                break;
              }
            }

            // If no text found with specific selectors, try to extract from article text
            if (!text) {
              const articleText = article.innerText || '';
              // Extract meaningful text (skip user names, timestamps, etc.)
              const lines = articleText.split('\n').filter(line => {
                const trimmed = line.trim();
                return (
                  trimmed &&
                  !trimmed.match(/^\d+[hms]$/) && // timestamps like "2h", "5m"
                  !trimmed.match(/^@\w+$/) && // usernames
                  !trimmed.startsWith('·') && // separator dots
                  trimmed.length > 3
                ); // meaningful text
              });
              if (lines.length > 0) {
                text = lines[0]; // Take first meaningful line
              }
            }

            // Extract timestamp
            const timeElement = article.querySelector('time');
            const timestamp = timeElement ? timeElement.getAttribute('datetime') : null;

            // Determine tweet category
            let tweetCategory = 'Post';

            // Check for reply indicators
            let isReply = text.startsWith('@');
            if (!isReply) {
              // Check for "Replying to" text content in the article
              const allText = article.innerText || '';
              isReply = allText.includes('Replying to') || allText.includes('Show this thread');
            }

            if (isReply) {
              tweetCategory = 'Reply';
            }

            // Check for quote tweet
            const quoteTweetBlock = article.querySelector('div[role="link"][tabindex="0"] a[href*="/status/"]');
            if (quoteTweetBlock && quoteTweetBlock.href !== url) {
              tweetCategory = 'Quote';
            }

            // Check for retweet - only when monitored user retweets someone else's content
            let isRetweet = false;

            // Method 1: Check for social context element with monitored user link (most reliable)
            const socialContext = article.querySelector('[data-testid="socialContext"]');
            if (socialContext) {
              // Look for a link to our monitored user within the social context
              const monitoredUserLink = socialContext.querySelector(`a[href="/${monitoredUser}"]`);
              if (monitoredUserLink && socialContext.innerText.includes('reposted')) {
                isRetweet = true;
              }
            }

            // Method 2: Check for classic RT @ pattern (when found on monitored user's timeline)
            if (!isRetweet && text.startsWith('RT @') && window.location.href.includes(`/${monitoredUser}`)) {
              isRetweet = true;
            }

            // Method 3: Fallback - if social context says "reposted" and we're on the monitored user's timeline
            if (
              !isRetweet &&
              socialContext &&
              socialContext.innerText.includes('reposted') &&
              window.location.href.includes(`/${monitoredUser}`)
            ) {
              isRetweet = true;
            }

            if (isRetweet) {
              tweetCategory = 'Retweet';
            }

            const tweetData = {
              tweetID,
              url,
              author,
              text,
              timestamp,
              tweetCategory,
            };

            // For retweets, add retweetedBy property to track who did the retweet
            if (isRetweet) {
              tweetData.retweetedBy = monitoredUser;
            }

            tweets.push(tweetData);
            // Successfully extracted tweet data
          } catch (_err) {
            // Error extracting tweet (caught and handled)
          }
        }

        // Tweet extraction completed
        return tweets;
        /* eslint-enable no-undef */
      }, monitoredUser);

      // Ensure we always return an array, even if browser.evaluate returns undefined
      const tweets = Array.isArray(result) ? result : [];

      const stats = {
        tweetsFound: tweets.length,
        categories: tweets.reduce((acc, tweet) => {
          acc[tweet.tweetCategory] = (acc[tweet.tweetCategory] || 0) + 1;
          return acc;
        }, {}),
      };

      operation.success(`Tweet extraction completed: ${JSON.stringify(stats)}`);

      return tweets;
    } catch (error) {
      operation.error(error, 'Error extracting tweets', {
        browserAvailable: !!this.browser,
        errorType: error.constructor.name,
      });
      // Return empty array on error to prevent undefined issues
      return [];
    }
  }

  /**
   * Filter tweets to only include new ones
   * @param {Array} tweets - All extracted tweets
   * @returns {Promise<Array>} New tweets only
   */
  async filterNewTweets(tweets) {
    const operation = this.logger.startOperation('filterNewTweets', {
      totalTweets: tweets.length,
    });

    const newTweets = [];
    let duplicateCount = 0;
    let oldContentCount = 0;

    try {
      operation.progress(`Processing ${tweets.length} tweets for filtering`);

      for (const tweet of tweets) {
        const contentPreview = tweet.text ? tweet.text.substring(0, 80) : 'No content';

        if (!(await this.duplicateDetector.isDuplicate(tweet.url))) {
          // Mark as seen immediately to prevent future duplicates
          this.duplicateDetector.markAsSeen(tweet.url);

          // Check if tweet is new enough based on bot start time
          if (await this.isNewContent(tweet)) {
            newTweets.push(tweet);
            this.logger.verbose(`Added new tweet: ${tweet.tweetID} - ${contentPreview}...`);
          } else {
            oldContentCount++;
            // Log filtered content with beginning of tweet text
            this.logger.verbose(
              `Filtered out old tweet: ${tweet.tweetID} - "${contentPreview}..." - timestamp: ${tweet.timestamp}`
            );
          }
        } else {
          duplicateCount++;
          // Log filtered duplicate content with beginning of tweet text
          this.logger.verbose(`Filtered out duplicate tweet: ${tweet.tweetID} - "${contentPreview}..."`);
        }
      }

      operation.success('Tweet filtering completed', {
        newTweets: newTweets.length,
        duplicates: duplicateCount,
        oldContent: oldContentCount,
        filterEfficiency: Math.round(((duplicateCount + oldContentCount) / tweets.length) * 100),
      });

      return newTweets;
    } catch (error) {
      operation.error(error, 'Error filtering tweets');
      return [];
    }
  }

  /**
   * Check if content is new enough to announce
   * Uses duplicate detection and reasonable time windows instead of strict bot startup time
   * @param {Object} tweet - Tweet object
   * @returns {Promise<boolean>} True if content is new
   */
  async isNewContent(tweet) {
    const announceOldTweets = this.config.getBoolean('ANNOUNCE_OLD_TWEETS', false);

    // If configured to announce old tweets, consider all tweets as new
    if (announceOldTweets) {
      this.logger.debug(`ANNOUNCE_OLD_TWEETS=true, considering tweet ${tweet.tweetID} as new`);
      return true;
    }

    // Check: Have we seen this tweet before? (Primary duplicate detection)
    if (tweet.url && (await this.duplicateDetector.isDuplicate(tweet.url))) {
      this.logger.debug(`🔍 Tweet ${tweet.tweetID} already known (duplicate detection), not new`, {
        tweetUrl: tweet.url,
        duplicateDetectionMethod: 'url_based',
        contentType: tweet.type || 'unknown',
      });
      return false;
    }

    // Check: Is the content too old based on MAX_CONTENT_AGE_HOURS?
    const maxAgeHours = this.config.get('MAX_CONTENT_AGE_HOURS', '24'); // Default 24 hours
    const maxAgeMs = parseInt(maxAgeHours) * 60 * 60 * 1000;
    const cutoffTime = new Date(Date.now() - maxAgeMs);

    if (tweet.timestamp) {
      const tweetTime = new Date(tweet.timestamp);
      const ageInMinutes = Math.floor((Date.now() - tweetTime.getTime()) / (1000 * 60));
      const ageInHours = Math.floor(ageInMinutes / 60);

      if (tweetTime < cutoffTime) {
        this.logger.debug(
          `⏰ Tweet ${tweet.tweetID} is too old - exceeds MAX_CONTENT_AGE_HOURS=${maxAgeHours}h, not new`,
          {
            tweetTime: tweetTime.toISOString(),
            cutoffTime: cutoffTime.toISOString(),
            ageInMinutes,
            ageInHours,
            maxAgeHours: parseInt(maxAgeHours),
            contentType: tweet.type || 'unknown',
            tweetUrl: tweet.url,
          }
        );
        return false;
      } else {
        this.logger.debug(`⏰ Tweet ${tweet.tweetID} age check passed: ${ageInHours}h old (limit: ${maxAgeHours}h)`, {
          ageInMinutes,
          ageInHours,
          maxAgeHours: parseInt(maxAgeHours),
          contentType: tweet.type || 'unknown',
        });
      }
    }

    // If no timestamp available, assume it's new (but will be caught by duplicate detection if seen again)
    if (!tweet.timestamp) {
      this.logger.debug(`⚠️ No timestamp for tweet ${tweet.tweetID}, considering as new`, {
        tweetUrl: tweet.url,
        contentType: tweet.type || 'unknown',
        fallbackReason: 'missing_timestamp',
      });
      return true;
    }

    this.logger.debug(`✅ Tweet ${tweet.tweetID} passed all checks, considering as new`, {
      tweetUrl: tweet.url,
      contentType: tweet.type || 'unknown',
      timestamp: tweet.timestamp,
      checksPerformed: ['duplicate_detection', 'age_filtering'],
    });
    return true;
  }

  /**
   * Check if enhanced retweet processing should be enabled
   * @returns {boolean} True if retweet processing is enabled
   */
  shouldProcessRetweets() {
    return this.config.getBoolean('ENABLE_RETWEET_PROCESSING', true);
  }

  /**
   * Process a new tweet
   * @param {Object} tweet - Tweet object
   * @returns {Promise<void>}
   */
  async processNewTweet(tweet) {
    const operation = this.logger.startOperation('processNewTweet', {
      tweetId: tweet.tweetID,
      author: tweet.author,
      category: tweet.tweetCategory,
      monitoredUser: this.xUser,
    });

    try {
      // Prepare metadata for classification
      const metadata = {
        timestamp: tweet.timestamp,
        author: tweet.author,
        monitoredUser: this.xUser,
      };

      // Add retweet metadata if available from enhanced detection
      if (tweet.retweetMetadata) {
        metadata.isRetweet = tweet.tweetCategory === 'Retweet';
        metadata.retweetDetection = tweet.retweetMetadata;
      }

      operation.progress('Classifying tweet content');
      // Check if this is a retweet (where our monitored user retweeted someone else's content)
      let classification;
      if (
        tweet.tweetCategory === 'Retweet' &&
        tweet.author !== this.xUser &&
        tweet.author !== `@${this.xUser}` &&
        tweet.author !== 'Unknown' &&
        tweet.retweetedBy &&
        (tweet.retweetedBy === this.xUser || tweet.retweetedBy === `@${this.xUser}`)
      ) {
        // True retweet: monitored user retweeted someone else's content
        // Only treat as retweet if we have confirmed that our monitored user did the retweet
        classification = {
          type: 'retweet',
          confidence: 0.99,
          platform: 'x',
          details: {
            statusId: tweet.tweetID,
            originalAuthor: tweet.author, // The original tweet author
            retweetedBy: this.xUser, // Our monitored user who did the retweet
            detectionMethod: 'social-context-based',
          },
        };
      } else {
        // Use classifier for other tweets (including same-author tweets incorrectly marked as retweet)
        classification = this.classifier.classifyXContent(tweet.url, tweet.text, metadata);
      }

      operation.progress('Creating content object for announcement');
      // Create content object for announcement
      const content = {
        platform: 'x',
        type: classification.type,
        id: tweet.tweetID,
        url: tweet.url,
        author: tweet.retweetedBy || tweet.author, // Use retweetedBy for retweets, otherwise original author
        originalAuthor: tweet.author, // Always store the original tweet author
        retweetedBy: tweet.retweetedBy, // Track who did the retweet (if applicable)
        text: tweet.text,
        timestamp: tweet.timestamp,
        isOld: !(await this.isNewContent(tweet)),
      };

      operation.progress('Announcing content to Discord');
      const result = await this.announcer.announceContent(content);

      operation.progress('Marking tweet as seen to prevent reprocessing');
      if (tweet.url) {
        this.duplicateDetector.markAsSeen(tweet.url);
      }

      // Emit tweet processed event
      this.eventBus.emit('scraper.tweet.processed', {
        tweet: content,
        classification,
        result,
        timestamp: nowUTC(),
      });

      if (result.success) {
        const authorInfo = tweet.retweetedBy ? `@${tweet.retweetedBy}` : `@${tweet.author}`;
        operation.success(`Announced ${classification.type} from ${authorInfo}`, {
          tweetId: tweet.tweetID,
          classificationType: classification.type,
          announcementResult: result,
        });
      } else if (result.skipped) {
        operation.success(`Skipped ${classification.type} - ${result.reason}`, {
          tweetId: tweet.tweetID,
          skipReason: result.reason,
        });
      } else {
        operation.error(
          new Error(result.reason || 'Unknown announcement failure'),
          `Failed to announce ${classification.type}`,
          {
            tweetId: tweet.tweetID,
            author: tweet.author,
            retweetedBy: tweet.retweetedBy,
            classificationType: classification.type,
          }
        );
      }
    } catch (error) {
      operation.error(error, `Error processing tweet ${tweet.tweetID}`, {
        tweetId: tweet.tweetID,
        author: tweet.author,
        category: tweet.tweetCategory,
      });
      throw error;
    }
  }

  /**
   * Handle email verification screen
   * @returns {Promise<void>}
   */
  async handleEmailVerification() {
    try {
      this.logger.info('Handling email verification screen...');

      // Get email from configuration
      const email = this.config.get('TWITTER_EMAIL') || this.config.get('TWITTER_USERNAME');
      if (!email || !email.includes('@')) {
        this.logger.warn('No valid email found in configuration for email verification');
        throw new Error('Email verification required but no email configured');
      }

      // Look for email input field - X uses a generic text input for email/phone
      const emailInputSelectors = [
        'input[data-testid="ocfEnterTextTextInput"]', // X's email verification input
        'input[name="text"]', // Fallback generic text input
        'input[name="email"]',
        'input[type="email"]',
        'input[placeholder*="email" i]',
      ];

      let emailInput = null;
      for (const selector of emailInputSelectors) {
        try {
          await this.browser.waitForSelector(selector, { timeout: 5000 });
          emailInput = selector;
          this.logger.debug(`Found email input with selector: ${selector}`);
          break;
        } catch {
          this.logger.debug(`Email input selector failed: ${selector}`);
          continue;
        }
      }

      if (!emailInput) {
        this.logger.warn('Could not find email input field, proceeding anyway');
        return;
      }

      // Enter email
      await this.browser.type(emailInput, email);
      this.logger.info(`Entered email: ${email}`);

      // Look for and click continue/next button
      const continueButtonSelectors = [
        'div[role="button"]:has-text("Next")',
        'button:has-text("Next")',
        'div[role="button"]:has-text("Continue")',
        'button:has-text("Continue")',
        '[data-testid="ocf_submit_button"]',
        'button[type="submit"]',
      ];

      let continueClicked = false;
      for (const selector of continueButtonSelectors) {
        try {
          await this.browser.waitForSelector(selector, { timeout: 5000 });
          await this.browser.click(selector);
          this.logger.info(`Clicked continue button using selector: ${selector}`);
          continueClicked = true;
          break;
        } catch {
          this.logger.debug(`Continue button selector failed: ${selector}`);
          continue;
        }
      }

      if (!continueClicked) {
        this.logger.warn('Could not find continue button after email entry');
      }

      // Wait a bit for the next screen to load
      await this.delay(3000);
    } catch (error) {
      this.logger.error('Error handling email verification:', error.message);
      throw error;
    }
  }

  /**
   * Verify authentication status
   * @returns {Promise<void>}
   */
  async verifyAuthentication() {
    const operation = this.logger.startOperation('verifyAuthentication', {
      xUser: this.xUser,
    });

    try {
      operation.progress('Checking authentication status with AuthManager');
      const isAuthenticated = await this.authManager.isAuthenticated();

      if (isAuthenticated) {
        operation.success('Authentication verified successfully', {
          authStatus: 'valid',
        });
        return;
      }

      operation.progress('Authentication check failed, re-authenticating');
      await this.ensureAuthenticated();
      operation.success('Re-authentication completed after verification failure');
    } catch (error) {
      operation.error(error, 'Authentication verification failed, attempting recovery');

      try {
        operation.progress('Attempting recovery authentication after verification failure');
        await this.ensureAuthenticated();
        operation.success('Recovery authentication successful');
      } catch (recoveryError) {
        operation.error(recoveryError, 'Recovery authentication also failed');
        throw recoveryError;
      }
    }
  }

  /**
   * Refresh authentication cookies
   * @returns {Promise<void>}
   */
  async refreshAuth() {
    const operation = this.logger.startOperation('refreshAuth', {
      currentUrl: 'unknown',
    });

    try {
      operation.progress('Navigating to X home page for session refresh');
      await this.browser.goto('https://x.com/home');

      operation.progress('Checking if user is still logged in');
      const isLoggedIn = await this.browser.evaluate(() => {
        /* eslint-disable no-undef */
        return !document.querySelector('[data-testid="login"]');
        /* eslint-enable no-undef */
      });

      if (!isLoggedIn) {
        operation.progress('Authentication expired, performing full login');
        await this.loginToX();
      }

      operation.success('Authentication refreshed successfully', {
        wasLoggedIn: isLoggedIn,
        actionTaken: isLoggedIn ? 'session_refresh' : 'full_login',
      });
    } catch (error) {
      operation.error(error, 'Failed to refresh authentication');
      throw error;
    }
  }

  /**
   * Check if scraper is running
   * @returns {boolean} True if running
   */
  isRunning() {
    return this.isRunning;
  }

  /**
   * Get scraper statistics
   * @returns {Object} Statistics object
   */
  getStats() {
    return {
      isRunning: this.isRunning,
      xUser: this.xUser,
      pollingInterval: {
        min: this.minInterval,
        max: this.maxInterval,
        next: this.nextPollTimestamp,
      },
      ...this.stats,
      duplicateDetectorStats: this.duplicateDetector.getStats(),
    };
  }

  /**
   * Perform enhanced scrolling for comprehensive content loading
   * @returns {Promise<void>}
   */
  async performEnhancedScrolling() {
    // Scroll down multiple times to load more content for retweet detection
    for (let i = 0; i < 5; i++) {
      /* eslint-disable no-undef */
      await this.browser.evaluate(() => window.scrollTo(0, document.body.scrollHeight));
      /* eslint-enable no-undef */
      await this.delay(1500); // Wait for content to load
    }
  }

  /**
   * Navigate to user profile timeline for retweet detection
   * @param {string} username - X username
   * @returns {Promise<void>}
   */
  async navigateToProfileTimeline(username) {
    const profileUrl = `https://x.com/${username}`;
    await this.browser.goto(profileUrl);

    // Wait for timeline to load
    await this.browser.waitForSelector('[data-testid="primaryColumn"]');

    // Perform deeper scrolling for retweets
    await this.performEnhancedScrolling();
  }

  /**
   * Ensure user is authenticated (alias for loginToX)
   * @returns {Promise<void>}
   */
  async ensureAuthenticated(options = {}) {
    const defaultOptions = {
      maxRetries: 3,
      baseDelay: 2000,
      ...options,
    };

    try {
      await this.authManager.ensureAuthenticated(defaultOptions);
    } catch (err) {
      this.logger.error('Authentication failed after all retry attempts:', err);
      throw err;
    }
  }

  /**
   * Validate cookie format
   * @param {Array} cookies - Array of cookie objects
   * @returns {boolean} True if cookies are valid
   */
  validateCookieFormat(cookies) {
    if (!cookies || !Array.isArray(cookies) || cookies.length === 0) {
      return false;
    }

    return cookies.every(cookie => {
      return (
        cookie && typeof cookie === 'object' && typeof cookie.name === 'string' && typeof cookie.value === 'string'
      );
    });
  }

  /**
   * Dispose of resources
   * @returns {Promise<void>}
   */
  /**
   * Generate X search URL
   * @param {boolean} includeDate - Whether to include the since date parameter
   * @returns {string} The search URL
   */
  generateSearchUrl(includeDate = true) {
    let searchUrl = `https://x.com/search?q=(from%3A${this.xUser})`;
    if (includeDate) {
      const yesterday = daysAgoUTC(1);
      const sinceDate = yesterday.toISOString().split('T')[0];
      searchUrl += `%20since%3A${sinceDate}`;
    }
    searchUrl += '&f=live&pf=on&src=typed_query';
    return searchUrl;
  }

  /**
   * Initialize recent content on startup to prevent announcing old posts
   * This scans recent content and marks it as "seen" without announcing it
   * @returns {Promise<void>}
   */
  async initializeRecentContent() {
    const initializationHours = parseInt(this.config.get('INITIALIZATION_WINDOW_HOURS', '24'), 10);
    const initializationWindow = initializationHours * 60 * 60 * 1000;
    const cutoffTime = new Date(Date.now() - initializationWindow);

    const operation = this.logger.startOperation('initializeRecentContent', {
      xUser: this.xUser,
      initializationHours,
      cutoffTime: cutoffTime.toISOString(),
    });

    try {
      this.logger.info('Initializing with recent content to prevent old post announcements...');

      // First, scan Discord channels for already announced content to avoid duplicates
      const discordScanResults = await this.scanDiscordChannelsForContent();
      let markedAsSeen = discordScanResults.totalMarked;
      this.logger.info(
        `Discord channel scan: marked ${discordScanResults.totalMarked} content items from ${discordScanResults.channelsScanned} unique channels`
      );

      // Then navigate to user's profile to get recent content from X directly
      operation.progress('Navigating to user profile for recent content scan');
      await this.navigateToProfileTimeline(this.xUser);

      operation.progress('Extracting recent tweets from profile');
      const tweets = await this.extractTweets();

      operation.progress(`Marking recent tweets as seen within ${initializationHours}h window`);
      for (const tweet of tweets) {
        // Only mark tweets that are within our initialization window
        const tweetTime = tweet.timestamp ? new Date(tweet.timestamp) : null;

        if (tweetTime && tweetTime >= cutoffTime) {
          // Mark as seen by adding to duplicate detector
          if (tweet.url) {
            await this.duplicateDetector.markAsSeen(tweet.url);
            markedAsSeen++;
            this.logger.debug(`Marked tweet ${tweet.tweetID} as seen (${tweetTime.toISOString()})`);
          }
        }
      }

      // Also scan for retweets separately to ensure we catch them
      if (this.shouldProcessRetweets()) {
        operation.progress('Processing retweets during initialization');
        try {
          const retweetTweets = await this.extractTweets();
          for (const tweet of retweetTweets) {
            const tweetTime = tweet.timestamp ? new Date(tweet.timestamp) : null;

            if (tweetTime && tweetTime >= cutoffTime && tweet.url) {
              if (!(await this.duplicateDetector.isDuplicate(tweet.url))) {
                await this.duplicateDetector.markAsSeen(tweet.url);
                markedAsSeen++;
                this.logger.debug(`Marked retweet ${tweet.tweetID} as seen (${tweetTime.toISOString()})`);
              }
            }
          }
        } catch (error) {
          operation.progress(`Error during retweet initialization scan: ${error.message}`);
        }
      }

      operation.success('Recent content initialization completed', {
        totalTweetsScanned: tweets.length,
        markedAsSeen,
        cutoffTime: cutoffTime.toISOString(),
        announcementStartTime: toISOStringUTC(),
      });
    } catch (error) {
      operation.error(error, 'Error during recent content initialization', {
        note: 'This is non-fatal, continuing with normal operation',
        initializationHours,
      });
      // Don't throw - this is a best-effort initialization
    }
  }

  /**
   * Scan Discord channels for already announced content to mark as seen
   * Prevents duplicate announcements by checking Discord channel history
   * @returns {Promise<Object>} Scan results with channelsScanned and totalMarked counts
   */
  async scanDiscordChannelsForContent() {
    const results = {
      channelsScanned: 0,
      totalMarked: 0,
      errors: [],
    };

    try {
      if (!this.discord?.client) {
        this.logger.warn('Discord client not available for channel scanning');
        return results;
      }

      // Get unique channel IDs to scan (avoid duplicates)
      const channelIds = this.getUniqueDiscordChannelIds();
      this.logger.info(`Scanning ${channelIds.length} unique Discord channels for existing content...`);

      // Scan limit per channel (configurable)
      const scanLimit = parseInt(this.config.get('DISCORD_SCAN_LIMIT', '200'), 10);

      for (const channelId of channelIds) {
        try {
          const channel = await this.discord.client.channels.fetch(channelId);
          if (!channel) {
            this.logger.warn(`Could not fetch Discord channel ${channelId}`);
            continue;
          }

          this.logger.debug(`Scanning Discord channel ${channelId} (${channel.name || 'unnamed'}) for X content...`);

          // Scan for tweet URLs
          const tweetScanResults = await this.duplicateDetector.scanDiscordChannelForTweets(channel, scanLimit);
          results.totalMarked += tweetScanResults.tweetIdsAdded;
          results.channelsScanned++;

          this.logger.debug(
            `Channel ${channelId}: found ${tweetScanResults.tweetIdsFound.length} tweets, marked ${tweetScanResults.tweetIdsAdded} new ones`
          );

          if (tweetScanResults.errors.length > 0) {
            results.errors.push({
              channelId,
              type: 'tweet_scan_errors',
              errors: tweetScanResults.errors,
            });
          }

          // Rate limiting between channels
          await new Promise(resolve => setTimeout(resolve, 500));
        } catch (error) {
          this.logger.warn(`Error scanning Discord channel ${channelId}:`, error.message);
          results.errors.push({
            channelId,
            type: 'channel_access_error',
            message: error.message,
          });
        }
      }

      this.logger.info(
        `Discord channel scan complete: ${results.channelsScanned} channels scanned, ${results.totalMarked} content items marked as seen`
      );
    } catch (error) {
      this.logger.error('Error during Discord channel scanning:', error);
      results.errors.push({
        type: 'general_scan_error',
        message: error.message,
      });
    }

    return results;
  }

  /**
   * Get unique Discord channel IDs to prevent scanning the same channel multiple times
   * @returns {Array<string>} Array of unique channel IDs
   */
  getUniqueDiscordChannelIds() {
    const channelIds = new Set();

    // Add X-related channels (these are the ones that would have X content)
    const xPostsChannelId = this.config.get('DISCORD_X_POSTS_CHANNEL_ID');
    const xRepliesChannelId = this.config.get('DISCORD_X_REPLIES_CHANNEL_ID');
    const xQuotesChannelId = this.config.get('DISCORD_X_QUOTES_CHANNEL_ID');
    const xRetweetsChannelId = this.config.get('DISCORD_X_RETWEETS_CHANNEL_ID');

    if (xPostsChannelId) {
      channelIds.add(xPostsChannelId);
    }
    if (xRepliesChannelId) {
      channelIds.add(xRepliesChannelId);
    }
    if (xQuotesChannelId) {
      channelIds.add(xQuotesChannelId);
    }
    if (xRetweetsChannelId) {
      channelIds.add(xRetweetsChannelId);
    }

    // If retweets channel not configured, it defaults to posts channel (already added above)

    this.logger.debug(
      `Identified ${channelIds.size} unique Discord channels for X content scanning:`,
      Array.from(channelIds)
    );

    return Array.from(channelIds);
  }

  async dispose() {
    await this.stop();
  }
}<|MERGE_RESOLUTION|>--- conflicted
+++ resolved
@@ -575,15 +575,10 @@
       operation.progress('Verifying authentication before polling');
       await this.verifyAuthentication();
 
-<<<<<<< HEAD
       operation.progress('Using profile timeline approach (search disabled due to X.com restrictions)');
       // X.com now requires more complex authentication for search, so we use profile timeline
       // which provides both regular tweets and retweets in a single source
       await this.navigateToProfileTimeline(this.xUser);
-=======
-      operation.progress('Navigating to X search page');
-      const searchUrl = this.generateSearchUrl(true);
-      await this.browser.goto(searchUrl);
 
       operation.progress('Waiting for search results to load');
       // Wait for the primary column to load (same as profile timeline)
@@ -592,9 +587,8 @@
       operation.progress('Performing enhanced scrolling to load search results');
       // Use the same enhanced scrolling as retweet detection
       await this.performEnhancedScrolling();
->>>>>>> c2f33ae5
-
-      operation.progress('Extracting tweets from profile timeline');
+
+      operation.progress('Extracting tweets from page');
       const tweets = await this.extractTweets();
       this.stats.totalTweetsFound += tweets.length;
 
