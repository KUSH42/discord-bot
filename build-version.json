--- conflicted
+++ resolved
@@ -1,8 +1,4 @@
 {
   "version": "0.2.0 α",
-<<<<<<< HEAD
-  "build": 361
-=======
-  "build": 360
->>>>>>> 304ee3f8
+  "build": 362
 }