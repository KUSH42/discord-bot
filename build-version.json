{
  "version": "0.2.0 α",
<<<<<<< HEAD
  "build": 209
=======
  "build": 208
>>>>>>> c2f33ae5
}<|MERGE_RESOLUTION|>--- conflicted
+++ resolved
@@ -1,8 +1,4 @@
 {
   "version": "0.2.0 α",
-<<<<<<< HEAD
-  "build": 209
-=======
-  "build": 208
->>>>>>> c2f33ae5
+  "build": 210
 }